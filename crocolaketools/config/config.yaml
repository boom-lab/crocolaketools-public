# This config file contains the fields for the config dictionary required by the
# Converter class.
#
# DB_NAME_<DB_TYPE>
#   db: name of the database
#   db_type: (PHY or BGC)
#   input_path: path with original files to convert
#   outdir_pq: destination path for parquet version
#   outdir_schema: destination path for the schema of the parquet version
#   fname_pq: basename for the parquet file (e.g. 'filename' would generate 'filename_XXX.parquet' files)
#   add_derived_vars: True to add derived variables (absolute salinity, conservative temperature, sigma1)
#   overwrite: True to overwrite any pre-existing parquet dataset in outdir_pq
#   tmp_path: folder for temporary files (not required by all converters)
#   ln_path: path to symbolic links to generate CrocoLake (required only when generating CrocoLake with CrocoLakeLoader)


# CROCOLAKE
CROCOLAKE_PHY:
  db: CROCOLAKE
  db_type: PHY
  outdir_pq: ../demo/parquet/demo_CROCOLAKE_PHY/
  fname_pq: PHY_CROCOLAKE
  ln_path: ../demo/parquet/demo_CROCOLAKE_PHY_LN/

CROCOLAKE_BGC:
  db: CROCOLAKE
  db_type: BGC
  outdir_pq: ../demo/parquet/demo_CROCOLAKE_BGC/
  fname_pq: BGC_CROCOLAKE
  ln_path: ../demo/parquet/demo_CROCOLAKE_BGC_LN/

# Argo QC
ARGO_PHY:
  db: ARGO
  db_type: PHY
  input_path: ../demo/demo_ARGO_PQT_PHY/
  outdir_pq: ../demo/parquet/demo_ARGO-QC_PHY/
  outdir_schema: ./schema/
  fname_pq: demo_ARGO-QC_PHY
  add_derived_vars: True
  overwrite: True
  tmp_path:

ARGO_BGC:
  db: ARGO
  db_type: BGC
  input_path: ../demo/demo_ARGO_PQT_BGC/
  outdir_pq: ../demo/parquet/demo_ARGO-QC_BGC/
  outdir_schema: ./schema/
  fname_pq: demo_ARGO-QC_BGC
  add_derived_vars: True
  overwrite: True
  tmp_path:

# Argo GDAC
ARGO-GDAC_PHY:
  db: ARGO-GDAC
  db_type: PHY
  input_path: ../demo/demo_ARGO_GDAC/GDAC/dac/
  outdir_pq: ../demo/parquet/demo_ARGO-GDAC_PHY/

ARGO-GDAC_BGC:
  db: ARGO-GDAC
  db_type: BGC
  input_path: ../demo/demo_ARGO_GDAC/GDAC/dac/
  outdir_pq: ../demo/parquet/demo_ARGO-GDAC_BGC/

# GLODAP config
GLODAP_PHY:
  db: GLODAP
  db_type: PHY
  input_path: ../demo/demo_GLODAP/
  outdir_pq: ../demo/parquet/demo_GLODAP_PHY/
  outdir_schema: ./schema/
  fname_pq: demo_GLODAP_PHY
  add_derived_vars: True
  overwrite: True
  tmp_path:

GLODAP_BGC:
  db: GLODAP
  db_type: BGC
  input_path: ../demo/demo_GLODAP/
  outdir_pq: ../demo/parquet/demo_GLODAP_BGC/
  outdir_schema: ./schema/
  fname_pq: demo_GLODAP_BGC
  add_derived_vars: True
  overwrite: True
  tmp_path:

# Spray Gliders
SprayGliders_PHY:
  db: SprayGliders
  db_type: PHY
  input_path: ../demo/demo_SPRAY_PHY/
  outdir_pq: ../demo/parquet/demo_SPRAY_PHY/
  outdir_schema: ./schemas/
  fname_pq: demo_SPRAY_PHY
  add_derived_vars: True
  overwrite: True
  tmp_path: ../demo/demo_tmp_SPRAY_PHY/

SprayGliders_BGC:
  db: SprayGliders
  db_type: BGC
  input_path: ../demo/demo_SPRAY_BGC/
  outdir_pq: ../demo/parquet/demo_SPRAY_BGC/
  outdir_schema: ./schemas/
  fname_pq: demo_SPRAY_BGC
  add_derived_vars: True
<<<<<<< HEAD
  overwrite: False
  tmp_path: ../demo/demo_tmp_SPRAY_BGC/

# Saildrones
Saildrones_PHY:
  db: Saildrones
  db_type: PHY
  input_path: ../demo/demo_Saildrones_PHY/
  outdir_pq: ../demo/parquet/demo_Saildrones_PHY/
  outdir_schema: ./schemas/Saildrones/
  fname_pq: demo_SAILDRONES_PHY
  add_derived_vars: True
  overwrite: True
  tmp_path:

Saildrones_BGC:
  db: Saildrones
  db_type: BGC
  input_path: ../demo/demo_Saildrones_BGC/
  outdir_pq: ../demo/parquet/demo_Saildrones_BGC/
  outdir_schema: ./schemas/Saildrones/
  fname_pq: demo_SAILDRONES_BGC
  add_derived_vars: True
  overwrite: True
  tmp_path:
=======
  overwrite: True
  tmp_path: ../demo/demo_tmp_SPRAY_BGC/

# Default relative path for demo data download
demo:
  download_path: ../demo/
>>>>>>> f5f02382
<|MERGE_RESOLUTION|>--- conflicted
+++ resolved
@@ -108,8 +108,7 @@
   outdir_schema: ./schemas/
   fname_pq: demo_SPRAY_BGC
   add_derived_vars: True
-<<<<<<< HEAD
-  overwrite: False
+  overwrite: True
   tmp_path: ../demo/demo_tmp_SPRAY_BGC/
 
 # Saildrones
@@ -134,11 +133,7 @@
   add_derived_vars: True
   overwrite: True
   tmp_path:
-=======
-  overwrite: True
-  tmp_path: ../demo/demo_tmp_SPRAY_BGC/
 
 # Default relative path for demo data download
 demo:
-  download_path: ../demo/
->>>>>>> f5f02382
+  download_path: ../demo/