--- conflicted
+++ resolved
@@ -34,7 +34,6 @@
     # Constructors/Destructors                                           #
     # ------------------------------------------------------------------ #
 
-<<<<<<< HEAD
     def __init__(self, config=None, db_type=None):
 
         if config is not None and not config['db'] == "SprayGliders":
@@ -46,12 +45,6 @@
             }
 
         Converter.__init__(self, config)
-=======
-    def __init__(self, db=None, db_type=None, input_path=None, outdir_pq=None, outdir_schema=None, fname_pq=None, add_derived_vars=False, overwrite=False, tmp_path=None):
-        if not db == "SprayGliders":
-            raise ValueError("Database must be SprayGliders.")
-        Converter.__init__(self, db, db_type, input_path, outdir_pq, outdir_schema, fname_pq, add_derived_vars, overwrite, tmp_path)
->>>>>>> a5fd5b77
 
     # ------------------------------------------------------------------ #
     # Methods                                                            #
