#!/usr/bin/env python3

## @file test_converter.py
#
#
## @author Enrico Milanese <enrico.milanese@whoi.edu>
#
## @date Fri 22 Nov 2024
#
##########################################################################
import glob
import os
import random
from pprint import pprint
import shutil
terminal_width = shutil.get_terminal_size().columns

import dask.dataframe as dd
from dask.distributed import Client
import pandas as pd
import pyarrow as pa
import pyarrow.parquet as pq
import pytest
import xarray as xr

from crocolaketools.converter.converterSprayGliders import ConverterSprayGliders
from crocolaketools.converter.converterArgoQC import ConverterArgoQC
from crocolaketools.converter.converterGLODAP import ConverterGLODAP
from crocolaketools.converter.converterCPR import ConverterCPR
from crocolaketools.converter.converterSaildrones import ConverterSaildrones
from crocolakeloader import params

##########################################################################

# FILL HERE YOUR DATABASE ROOTPATHS
argo_phy_path = ''
outdir_phy_pqt =  ''
argo_bgc_path = ''
outdir_bgc_pqt =  ''
spray_path = ''
outdir_spray_pqt = ''
cpr_path = ''
outdir_cpr_pqt = ''
saildrones_path = ''
outdir_saildrones_pqt = ''

# if not os.path.exists(outdir_phy_pqt):
#     raise ValueError("PHY output directory does not exist.")
# if not os.path.exists(outdir_bgc_pqt):
#     raise ValueError("BGC output directory does not exist.")
# if not os.path.exists(argo_phy_path):
#     raise ValueError("PHY input directory does not exist.")
# if not os.path.exists(argo_bgc_path):
#     raise ValueError("BGC input directory does not exist.")
# if not os.path.exists(spray_path):
#     raise ValueError("SprayGliders input directory does not exist.")
# if not os.path.exists(outdir_spray_pqt):
#     raise ValueError("SprayGliders output directory does not exist.")

class TestConverter:

#------------------------------------------------------------------------------#
## Set of tests for the Converter class constructor

    def test_converter_argoqc_read_pq_dtypes_phy(self):
        """
        Test that the data types of the columns in the ARGO QC dataframe are as expected
        """
        converterPHY = ConverterArgoQC(
            db = "ARGO",
            db_type="PHY",
            input_path = argo_phy_path,
            outdir_pq = outdir_phy_pqt,
            outdir_schema = './schemas/ArgoQC/',
            fname_pq = 'test_1002_PHY_ARGO-QC-DEV'
        )
        ddf = converterPHY.read_pq()
        print(ddf.head())
        assert not ddf.head().empty

        assert ddf.dtypes["PLATFORM_NUMBER"] == "int64[pyarrow]"#pd.Int64Dtype()
        isinstance(ddf.dtypes["DATA_MODE"], pd.CategoricalDtype)
        assert ddf.dtypes["LATITUDE"] == "float64[pyarrow]"#pd.Float64Dtype()
        assert ddf.dtypes["LONGITUDE"] == "float64[pyarrow]"#pd.Float64Dtype()
        assert ddf.dtypes["JULD"] == "timestamp[ns][pyarrow]"#np.dtype('datetime64[ns]')
        assert ddf.dtypes["PRES"] == "float32[pyarrow]"#pd.Float32Dtype()
        assert ddf.dtypes["PRES_QC"] == "uint8[pyarrow]"#pd.UInt8Dtype()
        assert ddf.dtypes["PRES_ADJUSTED_ERROR"] == "float32[pyarrow]"#pd.Float32Dtype()
        assert ddf.dtypes["TEMP"] == "float32[pyarrow]"#pd.Float32Dtype()
        assert ddf.dtypes["TEMP_QC"] == "uint8[pyarrow]"#pd.UInt8Dtype()
        assert ddf.dtypes["TEMP_ADJUSTED_ERROR"] == "float32[pyarrow]"#pd.Float32Dtype()
        assert ddf.dtypes["PSAL"] == "float32[pyarrow]"#pd.Float32Dtype()
        assert ddf.dtypes["PSAL_QC"] == "uint8[pyarrow]"#pd.UInt8Dtype()
        assert ddf.dtypes["PSAL_ADJUSTED_ERROR"] == "float32[pyarrow]"#pd.Float32Dtype()

    def test_converter_argoqc_filters_bgc(self):
        """
        Test that the qc filters are properly generated for the ARGO QC dataframe 
        """
        converterBGC = ConverterArgoQC(
            db = "ARGO",
            db_type="BGC",
            input_path = argo_bgc_path,
            outdir_pq = outdir_bgc_pqt,
            outdir_schema = './schemas/ArgoQC/',
            fname_pq = 'test_1002_BGC_ARGO-QC-DEV'
        )
        filters, param_basenames = converterBGC.generate_qc_schema_filters()

        # filters must be a list of lists of two tuples with three items each
        assert isinstance(filters, list)
        for f in filters:
            assert isinstance(f, list)
            assert len(f) == 2
            for item in f:
                assert isinstance(item, tuple)
                assert len(item) == 3

        pprint("filters:")
        pprint(filters)

    def test_converter_argoqc_read_pq_dtypes_bgc(self):
        """
        Test that the data types of the columns in the ARGO QC dataframe are as expected
        """
        converterBGC = ConverterArgoQC(
            db = "ARGO",
            db_type="BGC",
            input_path = argo_bgc_path,
            outdir_pq = outdir_bgc_pqt,
            outdir_schema = './schemas/ArgoQC/',
            fname_pq = 'test_1002_BGC_ARGO-QC-DEV'
        )
        ddf = converterBGC.read_pq()
        print(ddf.head())
        assert not ddf.head().empty

        for var in params.params["CROCOLAKE_BGC_QC"]:
            if var in ddf.columns:
                print(var)
                if var in ["PLATFORM_NUMBER"]:
                    assert ddf.dtypes[var] == "int64[pyarrow]"
                elif var == "JULD":
                    assert ddf.dtypes[var] == "timestamp[ns][pyarrow]"
                elif var in ["LATITUDE","LONGITUDE"]:
                    assert ddf.dtypes[var] == "float64[pyarrow]"
                elif "DATA_MODE" in var:
                    assert isinstance(ddf.dtypes[var], pd.CategoricalDtype)
                elif "QC" in var:
                    assert ddf.dtypes[var] == "uint8[pyarrow]"
                    if (var[:-2]+"ADJUSTED_QC" in ddf.columns):
                        print(var[:-2]+"ADJUSTED_QC")
                        assert ddf.dtypes[var[:-2]+"ADJUSTED_QC"] == "uint8[pyarrow]"
                else:
                    assert ddf.dtypes[var] == "float32[pyarrow]"
            elif ("ERROR" in var) and (var[:-5]+"ADJUSTED_ERROR" in ddf.columns):
                print(var[:-5]+"ADJUSTED_ERROR")
                assert ddf.dtypes[var[:-5]+"ADJUSTED_ERROR"] == "float32[pyarrow]"
            else:
                print(f"Variable {var} not in dataframe.")


    def test_converter_argoqc_update_cols_phy(self):
        """
        Test that the data types of the columns in the ARGO QC dataframe are as expected
        """
        converterPHY = ConverterArgoQC(
            db = "ARGO",
            db_type="PHY",
            input_path = argo_phy_path,
            outdir_pq = outdir_phy_pqt,
            outdir_schema = './schemas/ArgoQC/',
            fname_pq = 'test_1002_PHY_ARGO-QC-DEV'
        )
        ddf = converterPHY.read_pq()
        ddf = converterPHY.update_cols(ddf)

        assert ddf.dtypes["PLATFORM_NUMBER"] == "int64[pyarrow]"#pd.Int64Dtype()
        assert isinstance(ddf.dtypes["DATA_MODE"], pd.CategoricalDtype)#pd.StringDtype("pyarrow") # == "string[pyarrow]"
        assert ddf.dtypes["LATITUDE"] == "float64[pyarrow]"#pd.Float64Dtype()
        assert ddf.dtypes["LONGITUDE"] == "float64[pyarrow]"#pd.Float64Dtype()
        assert ddf.dtypes["JULD"] == "timestamp[ns][pyarrow]"#np.dtype("datetime64[ns]")
        assert ddf.dtypes["PRES"] == "float32[pyarrow]"#pd.Float32Dtype()
        assert ddf.dtypes["PRES_QC"] == "uint8[pyarrow]"#pd.UInt8Dtype()
        assert ddf.dtypes["PRES_ERROR"] == "float32[pyarrow]"#pd.Float32Dtype()
        assert ddf.dtypes["TEMP"] == "float32[pyarrow]"#pd.Float32Dtype()
        assert ddf.dtypes["TEMP_QC"] == "uint8[pyarrow]"#pd.UInt8Dtype()
        assert ddf.dtypes["TEMP_ERROR"] == "float32[pyarrow]"#pd.Float32Dtype()
        assert ddf.dtypes["PSAL"] == "float32[pyarrow]"#pd.Float32Dtype()
        assert ddf.dtypes["PSAL_QC"] == "uint8[pyarrow]"#pd.UInt8Dtype()
        assert ddf.dtypes["PSAL_ERROR"] == "float32[pyarrow]"#pd.Float32Dtype()
        assert isinstance(ddf.dtypes["DB_NAME"], pd.CategoricalDtype)

        assert "PRES_ADJUSTED" not in ddf.columns
        assert "TEMP_ADJUSTED" not in ddf.columns
        assert "PSAL_ADJUSTED" not in ddf.columns
        assert "PRES_ERROR_ADJUSTED" not in ddf.columns
        assert "TEMP_ERROR_ADJUSTED" not in ddf.columns
        assert "PSAL_ERROR_ADJUSTED" not in ddf.columns

    def test_converter_argoqc_update_cols_phy_dummy(self):
        """
        Test that the original data is correctly re-casted in the QC format
        """

        # the resulting QCed df should have temperature values of 20 or 25
        dummy_data = {
            "PLATFORM_NUMBER": [1000001, 1000002, 1000003, 1000004, 1000005, 1000006],
            "LATITUDE": [35.0, 36.0, 37.0, 38.0, 39.0, 40.0],
            "LONGITUDE": [-70.0, -71.0, -72.0, -73.0, -74.0, -75.0],
            "JULD": pd.to_datetime(
                ["2021-01-01", "2021-01-02", "2021-01-03", "2021-01-04", "2021-01-05", "2021-01-06"]
            ),
            "TEMP": [20.0, 20.0, 11.0, 11.0, 11.0, 11.0],
            "TEMP_QC": [1, 2, 3, 1, 1, 1],
            "TEMP_ADJUSTED": [pd.NA, pd.NA, pd.NA, 25.0, 25.0, 16.0],
            "TEMP_ADJUSTED_QC": [pd.NA, pd.NA, pd.NA, 1, 2, 3],
            "TEMP_ADJUSTED_ERROR": [pd.NA, pd.NA, pd.NA, 0.02, 0.02, 0.02],
            "PSAL": [2.0, 2.0, 1.0, 1.0, 1.0, 1.0],
            "PSAL_QC": [1, 2, 3, 1, 1, 1],
            "PSAL_ADJUSTED": [pd.NA, pd.NA, pd.NA, 5.0, 5.0, 6.0],
            "PSAL_ADJUSTED_QC": [pd.NA, pd.NA, pd.NA, 1, 2, 3],
            "PSAL_ADJUSTED_ERROR": [pd.NA, pd.NA, pd.NA, 0.03, 0.03, 0.03],
            "PRES": [200.0, 200.0, 110.0, 110.0, 110.0, 110.0],
            "PRES_QC": [1, 2, 3, 1, 1, 1],
            "PRES_ADJUSTED": [pd.NA, pd.NA, pd.NA, 250.0, 250.0, 260.0],
            "PRES_ADJUSTED_QC": [pd.NA, pd.NA, pd.NA, 1, 2, 3],
            "PRES_ADJUSTED_ERROR": [pd.NA, pd.NA, pd.NA, 0.05, 0.05, 0.05],
            "DATA_MODE": ["R", "R", "R", "D", "D", "D"],
        }

        dummy_df = pd.DataFrame(dummy_data).convert_dtypes(dtype_backend='pyarrow')
        for param in dummy_df.columns:
            if param not in ["JULD", "DATA_MODE", "PLATFORM_NUMBER"] and "QC" not in param:
                dummy_df[ param ] = dummy_df[ param ].astype("float32[pyarrow]")
            elif "QC" in param:
                dummy_df[ param ] = dummy_df[ param ].astype("int64[pyarrow]")
        print("Dummy data:")
        print(f"memory usage: {dummy_df.memory_usage().sum()} bytes")
        with pd.option_context('display.max_columns', None, 'display.width', terminal_width):
            print(dummy_df)

        sol_data = {
            "PLATFORM_NUMBER": [1000001, 1000002, 1000004, 1000005],
            "LATITUDE": [35.0, 36.0, 38.0, 39.0],
            "LONGITUDE": [-70.0, -71.0, -73.0, -74.0],
            "JULD": pd.to_datetime(
                ["2021-01-01", "2021-01-02", "2021-01-04", "2021-01-05"]
            ),
            "TEMP": [20.0, 20.0, 25.0, 25.0],
            "TEMP_QC": [1, 2, 1, 2],
            "PSAL": [2.0, 2.0, 5.0, 5.0],
            "PSAL_QC": [1, 2, 1, 2],
            "PRES": [200.0, 200.0, 250.0, 250.0],
            "PRES_QC": [1, 2, 1, 2],
            "DATA_MODE": ["R", "R", "D", "D"],
            "PRES_ERROR": [pd.NA, pd.NA, 0.05, 0.05],
            "TEMP_ERROR": [pd.NA, pd.NA, 0.02, 0.02],
            "PSAL_ERROR": [pd.NA, pd.NA, 0.03, 0.03],
            "DB_NAME": ["ARGO", "ARGO", "ARGO", "ARGO"]
        }
        sol_df = pd.DataFrame(sol_data).convert_dtypes(dtype_backend='pyarrow')
        for param in sol_df.columns:
            if param not in ["JULD", "DATA_MODE", "PLATFORM_NUMBER", "DB_NAME"] and "QC" not in param:
                sol_df[ param ] = sol_df[ param ].astype("float32[pyarrow]")
            elif "ADJUSTED_QC" in param:
                sol_df[ param ] = sol_df[ param ].astype("int64[pyarrow]")
            elif "QC" in param:
                sol_df[ param ] = sol_df[ param ].astype("uint8[pyarrow]")
            elif param == "DB_NAME":
                categories = pd.Series(params.databases, dtype='string[pyarrow]')
                sol_df[ param ] = sol_df[ param ].astype(pd.CategoricalDtype(categories=categories, ordered=False))
            elif "DATA_MODE" in param:
                categories = pd.Series(["R", "A", "D"], dtype='string[pyarrow]')
                sol_df[ param ] = sol_df[ param ].astype(pd.CategoricalDtype(categories=categories, ordered=False))
        print("Solution data:")
        print(f"memory usage: {sol_df.memory_usage().sum()} bytes")
        with pd.option_context('display.max_columns', None, 'display.width', terminal_width):
            print(sol_df)

        converterPHY = ConverterArgoQC(
            db = "ARGO",
            db_type="PHY",
            input_path = argo_phy_path,
            outdir_pq = outdir_phy_pqt,
            outdir_schema = './schemas/ArgoQC/',
            fname_pq = 'test_1002_PHY_ARGO-QC-DEV'
        )
        filters, param_basenames = converterPHY.generate_qc_schema_filters()
        print("param_basenames:")
        print(param_basenames)
        converterPHY.param_basenames = param_basenames
        ddf = converterPHY.update_cols(dd.from_pandas(dummy_df))
        #ddf = converterPHY.keep_best_values(ddf)

        ddf = ddf.compute()
        print("Resulting data:")
        print(f"memory usage: {ddf.memory_usage().sum()} bytes")
        with pd.option_context('display.max_columns', None, 'display.width', terminal_width):
            print(ddf)

        pd.testing.assert_frame_equal(ddf, sol_df)

    def test_converter_argoqc_keep_best_values_phy(self):
        """
        Test that the original data is correctly re-casted in the QC format
        """

        # the resulting QCed df should have temperature values of 20 or 25
        dummy_data = {
            "PLATFORM_NUMBER": [1000001, 1000002, 1000003, 1000004, 1000005, 1000006],
            "LATITUDE": [35.1, 36.1, 37.1, 38.1, 39.1, 40.1],
            "LONGITUDE": [-70.1, -71.1, -72.1, -73.1, -74.1, -75.1],
            "JULD": pd.to_datetime(
                ["2021-01-01", "2021-01-02", "2021-01-03", "2021-01-04", "2021-01-05", "2021-01-06"]
            ),
            "TEMP": [20.1, 20.1, 11.1, 11.1, 11.1, 11.1],
            "TEMP_QC": [1, 2, 3, 1, 1, 1],
            "TEMP_ADJUSTED": [pd.NA, pd.NA, pd.NA, 25.1, 25.1, 16.1],
            "TEMP_ADJUSTED_QC": [pd.NA, pd.NA, pd.NA, 1, 2, 3],
            "TEMP_ADJUSTED_ERROR": [pd.NA, pd.NA, pd.NA, 0.02, 0.02, 0.02],
            "PSAL": [2.1, 2.1, 1.1, 1.1, 1.1, 1.1],
            "PSAL_QC": [1, 2, 3, 1, 1, 1],
            "PSAL_ADJUSTED": [pd.NA, pd.NA, pd.NA, 5.1, 5.1, 6.1],
            "PSAL_ADJUSTED_QC": [pd.NA, pd.NA, pd.NA, 1, 2, 3],
            "PSAL_ADJUSTED_ERROR": [pd.NA, pd.NA, pd.NA, 0.03, 0.03, 0.03],
            "PRES": [2.1, 2.1, 110.1, 110.1, 110.1, 110.1],
            "PRES_QC": [1, 2, 3, 1, 1, 1],
            "PRES_ADJUSTED": [pd.NA, pd.NA, pd.NA, 25.1, 25.1, 26.1],
            "PRES_ADJUSTED_QC": [pd.NA, pd.NA, pd.NA, 1, 2, 3],
            "PRES_ADJUSTED_ERROR": [pd.NA, pd.NA, pd.NA, 0.05, 0.05, 0.05],
            "DATA_MODE": ["R", "R", "R", "D", "D", "D"],
        }

        dummy_df = pd.DataFrame(dummy_data).convert_dtypes(dtype_backend='pyarrow')
        for param in dummy_df.columns:
            if param not in ["JULD", "DATA_MODE", "PLATFORM_NUMBER"] and "QC" not in param:
                dummy_df[ param ] = dummy_df[ param ].astype("float32[pyarrow]")
            elif "QC" in param:
                dummy_df[ param ] = dummy_df[ param ].astype("int64[pyarrow]")
        print("Dummy data:")
        print(f"memory usage: {dummy_df.memory_usage().sum()} bytes")
        with pd.option_context('display.max_columns', None, 'display.width', terminal_width):
            print(dummy_df)

        sol_data = {
            "PLATFORM_NUMBER": [1000001, 1000002, 1000003, 1000004, 1000005, 1000006],
            "LATITUDE": [35.1, 36.1, 37.1, 38.1, 39.1, 40.1],
            "LONGITUDE": [-70.1, -71.1, -72.1, -73.1, -74.1, -75.1],
            "JULD": pd.to_datetime(
                ["2021-01-01", "2021-01-02", "2021-01-03", "2021-01-04", "2021-01-05", "2021-01-06"]
            ),
            "TEMP": [20.1, 20.1, pd.NA, 25.1, 25.1, pd.NA],
            "TEMP_QC": [1, 2, pd.NA, 1, 2, pd.NA],
            "TEMP_ADJUSTED": [pd.NA, pd.NA, pd.NA, 25.1, 25.1, 16.1],
            "TEMP_ADJUSTED_QC": [pd.NA, pd.NA, pd.NA, 1, 2, 3],
            "TEMP_ADJUSTED_ERROR": [pd.NA, pd.NA, pd.NA, 0.02, 0.02, 0.02],
            "PSAL": [2.1, 2.1, pd.NA, 5.1, 5.1, pd.NA],
            "PSAL_QC": [1, 2, pd.NA, 1, 2, pd.NA],
            "PSAL_ADJUSTED": [pd.NA, pd.NA, pd.NA, 5.1, 5.1, 6.1],
            "PSAL_ADJUSTED_QC": [pd.NA, pd.NA, pd.NA, 1, 2, 3],
            "PSAL_ADJUSTED_ERROR": [pd.NA, pd.NA, pd.NA, 0.03, 0.03, 0.03],
            "PRES": [2.1, 2.1, pd.NA, 25.1, 25.1, pd.NA],
            "PRES_QC": [1, 2, pd.NA, 1, 2, pd.NA],
            "PRES_ADJUSTED": [pd.NA, pd.NA, pd.NA, 25.1, 25.1, 26.1],
            "PRES_ADJUSTED_QC": [pd.NA, pd.NA, pd.NA, 1, 2, 3],
            "PRES_ADJUSTED_ERROR": [pd.NA, pd.NA, pd.NA, 0.05, 0.05, 0.05],
            "DATA_MODE": ["R", "R", "R", "D", "D", "D"],
            "PRES_ERROR": [pd.NA, pd.NA, pd.NA, 0.05, 0.05, pd.NA],
            "TEMP_ERROR": [pd.NA, pd.NA, pd.NA, 0.02, 0.02, pd.NA],
            "PSAL_ERROR": [pd.NA, pd.NA, pd.NA, 0.03, 0.03, pd.NA],
        }
        sol_df = pd.DataFrame(sol_data).convert_dtypes(dtype_backend='pyarrow')
        for param in sol_df.columns:
            if param not in ["JULD", "DATA_MODE", "PLATFORM_NUMBER"] and "QC" not in param:
                sol_df[ param ] = sol_df[ param ].astype("float32[pyarrow]")
            elif "ADJUSTED_QC" in param:
                sol_df[ param ] = sol_df[ param ].astype("int64[pyarrow]")
            elif "QC" in param:
                sol_df[ param ] = sol_df[ param ].astype("uint8[pyarrow]")
        print("Solution data:")
        print(f"memory usage: {sol_df.memory_usage().sum()} bytes")
        with pd.option_context('display.max_columns', None, 'display.width', terminal_width):
            print(sol_df)

        converterPHY = ConverterArgoQC(
            db = "ARGO",
            db_type="PHY",
            input_path = argo_phy_path,
            outdir_pq = outdir_phy_pqt,
            outdir_schema = './schemas/ArgoQC/',
            fname_pq = 'test_1002_PHY_ARGO-QC-DEV'
        )
        filters, param_basenames = converterPHY.generate_qc_schema_filters()
        print("param_basenames:")
        print(param_basenames)
        converterPHY.param_basenames = param_basenames

        # test pandas dataframe
        df = dummy_df
        for param in param_basenames:
            df = converterPHY.keep_best_values(df, param, "DATA_MODE")

        #ddf = ddf.compute()
        print("Resulting data:")
        print(f"memory usage: {df.memory_usage().sum()} bytes")
        with pd.option_context('display.max_columns', None, 'display.width', terminal_width):
            print(df)

        assert df.equals(sol_df)

        # test dask dataframe
        ddf = dd.from_pandas(dummy_df, npartitions=1)
        for param in param_basenames:
            ddf = dd.map_partitions(converterPHY.keep_best_values, ddf, param, "DATA_MODE")
        ddf = ddf.compute()

        print("Resulting data:")
        print(f"memory usage: {ddf.memory_usage().sum()} bytes")
        with pd.option_context('display.max_columns', None, 'display.width', terminal_width):
            print(ddf)

        assert ddf.equals(sol_df)

    def test_converter_argoqc_keep_pos_juld_best_values_phy(self):
        """
        Test that the original data is correctly re-casted in the QC format
        """

        # the resulting QCed df should have temperature values of 20 or 25
        dummy_data = {
            "PLATFORM_NUMBER": [1000001, 1000002, 1000003, 1000004, 1000005, 1000006],
            "LATITUDE": [35.1, 36.1, 37.1, -99.99, 39.1, 40.1],
            "LONGITUDE": [-70.1, -71.1, -72.1, -999.99, -74.1, -75.1],
            "POSITION_QC": [1, 2, 2, 9, 1, 1],
            "JULD": pd.to_datetime(
                ["2021-01-01", "1920-12-31", "2021-01-03", "2021-01-04", "2021-01-05", "2021-01-06"]
            ),
            "JULD_QC": [1, 3, 1, 1, 1, 1],
            "TEMP": [20.1, 20.1, 20.1, 20.1, 20.1, 20.1],
            "TEMP_QC": [1, 2, 2, 1, 1, 1],
            "TEMP_ERROR": [0.02, 0.02, 0.02, 0.02, 0.02, 0.02],
            "PSAL": [2.1, 2.1, 2.1, 2.1, 2.1, 2.1],
            "PSAL_QC": [1, 2, 2, 1, 1, 1],
            "PSAL_ERROR": [0.03, 0.03, 0.03, 0.03, 0.03, 0.03],
            "PRES": [2.1, 2.1, 2.1, 2.1, 2.1, 2.1],
            "PRES_QC": [1, 2, 2, 1, 1, 1],
            "PRES_ERROR": [0.05, 0.05, 0.05, 0.05, 0.05, 0.05],
            "DATA_MODE": ["R", "R", "R", "D", "D", "D"],
        }

        dummy_df = pd.DataFrame(dummy_data).convert_dtypes(dtype_backend='pyarrow')
        for param in dummy_df.columns:
            if param not in ["JULD", "DATA_MODE", "PLATFORM_NUMBER"] and "QC" not in param:
                dummy_df[ param ] = dummy_df[ param ].astype("float32[pyarrow]")
            elif "QC" in param:
                dummy_df[ param ] = dummy_df[ param ].astype("uint8[pyarrow]")
        print("Dummy data:")
        print(f"memory usage: {dummy_df.memory_usage().sum()} bytes")
        with pd.option_context('display.max_columns', None, 'display.width', terminal_width):
            print(dummy_df)

        sol_data = {
            "PLATFORM_NUMBER": [1000001, 1000002, 1000003, 1000004, 1000005, 1000006],
            "LATITUDE": [35.1, 36.1, 37.1, -99.99, 39.1, 40.1],
            "LONGITUDE": [-70.1, -71.1, -72.1, -999.99, -74.1, -75.1],
            "POSITION_QC": [1, 2, 2, 9, 1, 1],
            "JULD": pd.to_datetime(
                ["2021-01-01", "1920-12-31", "2021-01-03", "2021-01-04", "2021-01-05", "2021-01-06"]
            ),
            "JULD_QC": [1, 3, 1, 1, 1, 1],
            "TEMP": [20.1, pd.NA, 20.1, pd.NA, 20.1, 20.1],
            "TEMP_QC": [1, 2, 2, 1, 1, 1],
            "TEMP_ERROR": [0.02, 0.02, 0.02, 0.02, 0.02, 0.02],
            "PSAL": [2.1, pd.NA, 2.1, pd.NA, 2.1, 2.1],
            "PSAL_QC": [1, 2, 2, 1, 1, 1],
            "PSAL_ERROR": [0.03, 0.03, 0.03, 0.03, 0.03, 0.03],
            "PRES": [2.1, pd.NA, 2.1, pd.NA, 2.1, 2.1],
            "PRES_QC": [1, 2, 2, 1, 1, 1],
            "PRES_ERROR": [0.05, 0.05, 0.05, 0.05, 0.05, 0.05],
            "DATA_MODE": ["R", "R", "R", "D", "D", "D"],
        }
        sol_df = pd.DataFrame(sol_data).convert_dtypes(dtype_backend='pyarrow')
        for param in sol_df.columns:
            if param not in ["JULD", "DATA_MODE", "PLATFORM_NUMBER"] and "QC" not in param:
                sol_df[ param ] = sol_df[ param ].astype("float32[pyarrow]")
            elif "QC" in param:
                sol_df[ param ] = sol_df[ param ].astype("uint8[pyarrow]")
        print("Solution data:")
        print(f"memory usage: {sol_df.memory_usage().sum()} bytes")
        with pd.option_context('display.max_columns', None, 'display.width', terminal_width):
            print(sol_df)

        converterPHY = ConverterArgoQC(
            db = "ARGO",
            db_type="PHY",
            input_path = argo_phy_path,
            outdir_pq = outdir_phy_pqt,
            outdir_schema = './schemas/ArgoQC/',
            fname_pq = 'test_1002_PHY_ARGO-QC-DEV'
        )
        filters, param_basenames = converterPHY.generate_qc_schema_filters()
        print("param_basenames:")
        print(param_basenames)
        converterPHY.param_basenames = param_basenames

        # test pandas dataframe
        df = dummy_df
        df = converterPHY.keep_pos_juld_best_values(df, param_basenames)

        # check columns names
        print("Checking column names")
        pd.testing.assert_frame_equal(
            df,
            sol_df,
            check_dtype=False,
            check_index_type=False,
            check_column_type=False,
            check_frame_type=False,
            check_names=True,
            check_exact=False
        )

        # check df dtype
        print("Checking df dtype")
        pd.testing.assert_frame_equal(
            df,
            sol_df,
            check_dtype=True,
            check_index_type=False,
            check_column_type=False,
            check_frame_type=False,
            check_names=True,
            check_exact=False
        )

        # check columns dtypes
        print("Checking columns dtypes")
        pd.testing.assert_frame_equal(
            df,
            sol_df,
            check_dtype=True,
            check_index_type=False,
            check_column_type=True,
            check_frame_type=False,
            check_names=True,
            check_exact=False
        )

        print("Resulting data (pandas):")
        print(f"memory usage: {df.memory_usage().sum()} bytes")
        with pd.option_context('display.max_columns', None, 'display.width', terminal_width):
            print(df)

        assert df.equals(sol_df)

        # test dask dataframe
        ddf = dd.from_pandas(dummy_df, npartitions=1)
        ddf = dd.map_partitions(converterPHY.keep_pos_juld_best_values, ddf, param_basenames)
        ddf = ddf.compute()

        print("Resulting data (dask):")
        print(f"memory usage: {ddf.memory_usage().sum()} bytes")
        with pd.option_context('display.max_columns', None, 'display.width', terminal_width):
            print(ddf)

        assert ddf.equals(sol_df)

    def test_converter_argoqc_remove_all_NAs(self):
        """
        Test that the rows where all measurements are NA are removed
        """

        dummy_data = {
            "PLATFORM_NUMBER": [1000001, 1000002, 1000003, 1000004, 1000005, 1000006],
            "LATITUDE": [35.1, 36.1, 37.1, 38.1, 39.1, 40.1],
            "LONGITUDE": [-70.1, -71.1, -72.1, -73.1, -74.1, -75.1],
            "JULD": pd.to_datetime(
                ["2021-01-01", "2021-01-02", "2021-01-03", "2021-01-04", "2021-01-05", "2021-01-06"]
            ),
            "TEMP": [20.1, 20.1, pd.NA, 25.1, 25.1, pd.NA],
            "TEMP_QC": [1, 2, 9, 1, 2, 9],
            "TEMP_ERROR": [pd.NA, pd.NA, pd.NA, 0.02, 0.02, 0.02],
            "PSAL": [2.1, 2.1, pd.NA, 5.1, 5.1, pd.NA],
            "PSAL_QC": [1, 2, 9, 1, 2, 9],
            "PSAL_ERROR": [pd.NA, pd.NA, pd.NA, 0.03, 0.03, 0.03],
            "PRES": [200.1, 200.1, pd.NA, 250.1, 250.1, pd.NA],
            "PRES_QC": [1, 2, 9, 1, 2, 9],
            "PRES_ERROR": [pd.NA, pd.NA, pd.NA, 0.05, 0.05, 0.05],
            "DATA_MODE": ["R", "R", "R", "D", "D", "D"],
            "DB_NAME": ["ARGO", "ARGO", "ARGO", "ARGO", "ARGO", "ARGO"]
        }

        dummy_df = pd.DataFrame(dummy_data).convert_dtypes(dtype_backend='pyarrow')
        print("Dummy data:")
        print(f"memory usage: {dummy_df.memory_usage().sum()} bytes")
        with pd.option_context('display.max_columns', None):
            print(dummy_df)

        sol_data = {
            "PLATFORM_NUMBER": [1000001, 1000002, 1000004, 1000005],
            "LATITUDE": [35.1, 36.1, 38.1, 39.1],
            "LONGITUDE": [-70.1, -71.1, -73.1, -74.1],
            "JULD": pd.to_datetime(
                ["2021-01-01", "2021-01-02", "2021-01-04", "2021-01-05"]
            ),
            "TEMP": [20.1, 20.1, 25.1, 25.1],
            "TEMP_QC": [1, 2, 1, 2],
            "TEMP_ERROR": [pd.NA, pd.NA, 0.02, 0.02],
            "PSAL": [2.1, 2.1, 5.1, 5.1],
            "PSAL_QC": [1, 2, 1, 2],
            "PSAL_ERROR": [pd.NA, pd.NA, 0.03, 0.03],
            "PRES": [200.1, 200.1, 250.1, 250.1],
            "PRES_QC": [1, 2, 1, 2],
            "PRES_ERROR": [pd.NA, pd.NA, 0.05, 0.05],
            "DATA_MODE": ["R", "R", "D", "D"],
            "DB_NAME": ["ARGO", "ARGO", "ARGO", "ARGO"]
        }
        sol_df = pd.DataFrame(sol_data).convert_dtypes(dtype_backend='pyarrow')
        print("Solution data:")
        print(f"memory usage: {sol_df.memory_usage().sum()} bytes")
        with pd.option_context('display.max_columns', None):
            print(sol_df)

        converterPHY = ConverterArgoQC(
            db = "ARGO",
            db_type="PHY",
            input_path = argo_phy_path,
            outdir_pq = outdir_phy_pqt,
            outdir_schema = './schemas/ArgoQC/',
            fname_pq = 'test_1002_PHY_ARGO-QC-DEV'
        )
        filters, param_basenames = converterPHY.generate_qc_schema_filters()
        print("param_basenames:")
        print(param_basenames)

        # testing pandas df
        df = converterPHY.remove_all_NAs(dummy_df, param_basenames)
        print("Resulting df:")
        print(f"memory usage: {df.memory_usage().sum()} bytes")
        with pd.option_context('display.max_columns', None):
            print(df)

        assert df.equals(sol_df)

        # testing dask df
        ddf = dd.map_partitions(converterPHY.remove_all_NAs, dd.from_pandas(dummy_df), param_basenames)
        ddf = ddf.compute().convert_dtypes(dtype_backend='pyarrow')
        print("Resulting ddf:")
        print(f"memory usage: {df.memory_usage().sum()} bytes")
        with pd.option_context('display.max_columns', None):
            print(df)

        assert ddf.equals(sol_df)

    def test_converter_argoqc_update_cols_bgc(self):
        """
        Test that the data types of the columns in the ARGO QC dataframe are as expected
        """
        converterBGC = ConverterArgoQC(
            db = "ARGO",
            db_type="BGC",
            input_path = argo_bgc_path,
            outdir_pq = outdir_bgc_pqt,
            outdir_schema = './schemas/ArgoQC/',
            fname_pq = 'test_1002_BGC_ARGO-QC-DEV'
        )

        fname = random.choice(glob.glob(argo_bgc_path + '/*.parquet'))
        ddf = converterBGC.read_pq(filename=fname)
        ddf = converterBGC.update_cols(ddf)

        for var in params.params["CROCOLAKE_BGC_QC"]:
            if var in ddf.columns:
                print(var)
                if var == "PLATFORM_NUMBER":
                    assert ddf.dtypes[var] == "int64[pyarrow]"
                elif var == "JULD":
                    assert ddf.dtypes[var] == "timestamp[ns][pyarrow]"
                elif var in ["LATITUDE","LONGITUDE"]:
                    assert ddf.dtypes[var] == "float64[pyarrow]"
                elif ("DATA_MODE" in var) or (var=="DB_NAME"):
                    assert isinstance(ddf.dtypes[var], pd.CategoricalDtype)
                elif "QC" in var:
                    assert ddf.dtypes[var] == "uint8[pyarrow]"
                    assert var[:-2]+"ADJUSTED_QC" not in ddf.columns
                else:
                    assert ddf.dtypes[var] == "float32[pyarrow]"
                if "ERROR" in var:
                    assert ddf.dtypes[var] == "float32[pyarrow]"
            elif "ERROR" in var:
                assert var[:-5]+"ADJUSTED_ERROR" not in ddf.columns
            else:
                print(f"Variable {var} not in dataframe.")

    def test_converter_argoqc_convert_phy(self):
        """Test that no error is raised during execution of convert() function
        and that a parquet output is generated. This does not test the content
        of the parquet output.
        """

        pq_files = glob.glob(argo_phy_path + '/*.parquet')
        assert len(pq_files) > 0
        random_file = random.choice(pq_files)

        converterPHY = ConverterArgoQC(
            db = "ARGO",
            db_type="PHY",
            input_path = argo_phy_path,
            outdir_pq = outdir_phy_pqt,
            outdir_schema = './schemas/ArgoQC/',
            fname_pq = 'test_1002_PHY_ARGO-QC-DEV',
        )

        ddf = converterPHY.read_to_df(random_file)
        assert not ddf.head().empty

        converterPHY.convert(random_file)

    def test_converter_argoqc_convert_bgc(self):
        """Test that no error is raised during execution of convert() function
        and that a parquet output is generated. This does not test the content
        of the parquet output.
        """
        pq_files = glob.glob(argo_bgc_path + '/*.parquet')
        assert len(pq_files) > 0
        random_file = random.choice(pq_files)

        converterBGC = ConverterArgoQC(
            db = "ARGO",
            db_type="BGC",
            input_path = argo_bgc_path,
            outdir_pq = outdir_bgc_pqt,
            outdir_schema = './schemas/ArgoQC/',
            fname_pq = 'test_1002_BGC_ARGO-QC-DEV',
        )

        ddf = converterBGC.read_to_df(random_file)
        assert not ddf.head().empty

        converterBGC.convert(random_file)

    def test_converter_add_derived_variables(self):
        """Test that add_derived_variables() executes"""
        data = {
            'LATITUDE': [35.00, 36.25],
            'LONGITUDE': [-70.00, -70.00],
            'PSAL': [1.1, 1.1],
            'PRES': [2.1, 1.9],
            'TEMP': [20.2, 22.9]
        }
        pdf = pd.DataFrame(data)
        ddf = dd.from_pandas(pdf, npartitions=2)

        # create converter simply to access function to test

        converterPHY = ConverterArgoQC(
            db = "ARGO",
            db_type="PHY",
            input_path = argo_phy_path,
            outdir_pq = outdir_phy_pqt,
            outdir_schema = './schemas/ArgoQC/',
            fname_pq = 'test_1002_PHY_ARGO-QC-DEV',
        )

        with pytest.warns(UserWarning):
            ddf = converterPHY.add_derived_variables(ddf)

        for var in ["ABS_SAL_COMPUTED","CONSERVATIVE_TEMP_COMPUTED","SIGMA1_COMPUTED"]:
            assert var in ddf.columns
            assert ddf.dtypes[var] == "float32[pyarrow]"

        print(ddf.compute())

    def test_converter_spraygliders_standardize_data(self):
        """
        Test SprayGliders data standardization works as expected
        """
        spray_path = spray_path
        outdir_spray_pqt = outdir_spray_path
        converterSG = ConverterSprayGliders(
            db = "SprayGliders",
            db_type="PHY",
            input_path = spray_path,
            outdir_pq = outdir_spray_pqt,
            outdir_schema = './schemas/SprayGliders/',
            fname_pq = 'test_1200_PHY_SPRAY-DEV'
        )
        with pytest.warns(UserWarning):
            ddf = converterSG.read_to_df(filename="NASCar.nc")

        assert ddf.dtypes["PLATFORM_NUMBER"] == "string[pyarrow]"
        assert ddf.dtypes["LATITUDE"] == "float64[pyarrow]"#pd.Float64Dtype()
        assert ddf.dtypes["LONGITUDE"] == "float64[pyarrow]"#pd.Float64Dtype()
        assert ddf.dtypes["JULD"] == "timestamp[ns][pyarrow]"#np.dtype("datetime64[ns]")
        assert ddf.dtypes["PRES"] == "float32[pyarrow]"#pd.Float32Dtype()
        assert ddf.dtypes["PRES_QC"] == "uint8[pyarrow]"#pd.UInt8Dtype()
        assert ddf.dtypes["PRES_ERROR"] == "float32[pyarrow]"#pd.Float32Dtype()
        assert ddf.dtypes["TEMP"] == "float32[pyarrow]"#pd.Float32Dtype()
        assert ddf.dtypes["TEMP_QC"] == "uint8[pyarrow]"#pd.UInt8Dtype()
        assert ddf.dtypes["TEMP_ERROR"] == "float32[pyarrow]"#pd.Float32Dtype()
        assert ddf.dtypes["PSAL"] == "float32[pyarrow]"#pd.Float32Dtype()
        assert ddf.dtypes["PSAL_QC"] == "uint8[pyarrow]"#pd.UInt8Dtype()
        assert ddf.dtypes["PSAL_ERROR"] == "float32[pyarrow]"#pd.Float32Dtype()
        assert ddf.dtypes["DB_NAME"] == "string[pyarrow]"

    def test_converter_spraygliders_convert_single_file(self):
        """Test that SprayGliders conversion executes; this test does not use
        convert() but its internal steps to check the dataframe is never empty
        """
        spray_path = spray_path
        outdir_spray_pqt = outdir_spray_path
        converterSG = ConverterSprayGliders(
            db = "SprayGliders",
            db_type="PHY",
            input_path = spray_path,
            outdir_pq = outdir_spray_pqt,
            outdir_schema = './schemas/SprayGliders/',
            fname_pq = 'test_1200_PHY_SPRAY-DEV'
        )
        with pytest.warns(UserWarning):
            ddf = dd.from_pandas(
                converterSG.read_to_df(filename="NASCar.nc")
            )
        assert not ddf.head().empty

        ddf = ddf.repartition(partition_size="300MB")
        assert not ddf.head().empty

        converterSG.to_parquet(ddf)

    def test_converter_spraygliders_convert_steps_multiple_files(self):
        """Test that SprayGliders conversion executes; this test does not use
        convert() but its internal steps to check the dataframe is never empty
        """
        client = Client(
            threads_per_worker=2,
            n_workers=1,
            memory_limit='auto'
        )

        spray_path = spray_path
        outdir_spray_pqt = outdir_spray_path
        converterSG = ConverterSprayGliders(
            db = "SprayGliders",
            db_type="PHY",
            input_path = spray_path,
            outdir_pq = outdir_spray_pqt,
            outdir_schema = './schemas/SprayGliders/',
            fname_pq = 'test_1200_PHY_SPRAY-DEV'
        )

        from dask.distributed import Lock
        lock=Lock()
        ddf = dd.from_map(
            converterSG.read_to_df,
            ["NASCar.nc", "Hawaii.nc"],
            lock=lock
        )
        assert not ddf.head().empty
        print(ddf.head())
        print(ddf.dtypes)

        ddf = ddf.repartition(partition_size="300MB")
        assert not ddf.head().empty

        converterSG.to_parquet(ddf)

        client.shutdown()

    def test_converter_spraygliders_convert_multiple_files(self):
        """Test that SprayGliders conversion executes; this test uses convert()
        """
        client = Client(
            threads_per_worker=2,
            n_workers=1,
            memory_limit='auto'
        )

        spray_path = spray_path
        outdir_spray_pqt = outdir_spray_path
        converterSG = ConverterSprayGliders(
            db = "SprayGliders",
            db_type="PHY",
            input_path = spray_path,
            outdir_pq = outdir_spray_pqt,
            outdir_schema = './schemas/SprayGliders/',
            fname_pq = 'test_1200_PHY_SPRAY-DEV'
        )

        converterSG.convert(["NASCar.nc", "Hawaii.nc"])

        client.shutdown()

    def test_converter_spraygliders_prepare_tmp(self):
        """Test that SprayGliders conversion executes; this test does not use
        convert() but its internal steps to check the dataframe is never empty
        """
        client = Client(
            threads_per_worker=2,
            n_workers=1,
            memory_limit='100GB',
            dashboard_address=':8787',
        )

        spray_path = "/vortexfs1/share/boom/users/enrico.milanese/originalDatabases/SprayGliders/"
        outdir_spray_pqt = "./tmp_pqt/" # this should not be used in this test actually
        tmp_nc_path = "./tmp_nc_chunks/"

        if os.path.isdir(tmp_nc_path):
            raise ValueError("tmp_nc_path already exists, please remove it before running the test.")

        spray_files = glob.glob(os.path.join(spray_path, '*.nc'))
        spray_names = [os.path.basename(f) for f in spray_files]
        print("spray_names:")
        print(spray_names)

        converterSG = ConverterSprayGliders(
            db = "SprayGliders",
            db_type="PHY",
            input_path = spray_path,
            outdir_pq = outdir_spray_pqt,
            outdir_schema = './schemas/SprayGliders/',
            fname_pq = 'test_1200_PHY_SPRAY-DEV',
            tmp_path = tmp_nc_path
        )

        from dask.distributed import Lock
        lock=Lock()

        # select three random files to test
        flist = random.sample(spray_names, k=3)
        print(f"Testing with {len(flist)} of {len(spray_names)} files")
        print("flist:")
        print(flist)

        converterSG.prepare_data(flist=flist,lock=lock)

        not_empty_dir = bool(os.listdir(tmp_nc_path))
        assert not_empty_dir == True

        for file in glob.glob(tmp_nc_path+"/*.nc"):
            try:
                ds = xr.open_dataset(file, engine="h5netcdf", chunks=None, cache=True)
            except Exception as e:
                assert False, f"Failed to open file {file}: {e}"
        assert True

        client.shutdown()

    def test_converter_spraygliders_read_to_ddf_phy(self):
        """Test that SprayGliders conversion executes; this test does not use
        convert() but its internal steps to check the dataframe is never empty
        """
        client = Client(
            threads_per_worker=20,
            n_workers=1,
            memory_limit='100GB',
            dashboard_address=':1419',
        )
        print("Dashboard address:")
        print(client.dashboard_link)

        spray_path = "/vortexfs1/share/boom/users/enrico.milanese/crocolaketools-public-fork/crocolaketools/test/tmp_nc_chunks/"
        outdir_spray_pqt = "./tmp_pqt/" # this should not be used in this test actually
        tmp_nc_path = "./tmp_nc_chunks/"

        spray_files = glob.glob(os.path.join(spray_path, '*.nc'))
        spray_names = [os.path.basename(f) for f in spray_files]
        print("spray_names:")
        print(spray_names)

        converterSG = ConverterSprayGliders(
            db = "SprayGliders",
            db_type="PHY",
            input_path = spray_path,
            outdir_pq = outdir_spray_pqt,
            outdir_schema = './schemas/SprayGliders/',
            fname_pq = 'test_1200_PHY_SPRAY-DEV'
        )

        from dask.distributed import Lock
        lock=Lock()

        flist = spray_names
        print(f"Testing with {len(flist)} of {len(spray_names)} files")
        print("flist:")
        print(flist)

        converterSG.convert(
            filenames=flist
        )

        client.shutdown()

        return

    def test_converter_cpr_read_to_df(self):
        """
        Test that the CPR CSV file is correctly read into a pandas DataFrame.
        """
        converter = ConverterCPR(
            db="CPR",
            db_type="BGC",
            input_path=cpr_path,
            outdir_pq=outdir_cpr_pqt,
            outdir_schema="./schemas/CPR/",
            fname_pq="test_cpr"
        )

        df = converter.read_to_df(filename="765141_v5_cpr-plankton-abundance.csv")

        # Check that the DataFrame is not empty
        assert not df.empty

        # Check that required columns are present (after renaming)
        required_columns = ["PLATFORM_NUMBER", "LATITUDE", "LONGITUDE", "JULD"]
        for col in required_columns:
            assert col in df.columns

    def test_converter_cpr_standardize_data(self):
        """
        Test that the CPR DataFrame is correctly standardized.
        """
        converter = ConverterCPR(
            db="CPR",
            db_type="BGC",
            input_path=cpr_path,
            outdir_pq=outdir_cpr_pqt,
            outdir_schema="./schemas/CPR/",
            fname_pq="test_cpr"
        )

        sample_data = {
            "SampleId": ["100DA-13", "100DA-14"],
            "Latitude": [48.66, 49.66],
            "Longitude": [-25.1733, -26.1733],
            "MidPoint_Date_UTC": ["1972-10-24T06:05Z", "1972-10-25T06:05Z"],
            "Year": [1972, 1972],
            "Month": [10, 10],
            "Day": [24, 25],
            "Hour": [6, 6]
        }
        df = pd.DataFrame(sample_data)

        # Standardize the DataFrame
        standardized_df = converter.standardize_data(df)

        # Check that the DataFrame is not empty
        assert not standardized_df.empty

        # Check that columns are renamed correctly
        assert "PLATFORM_NUMBER" in standardized_df.columns
        assert "LATITUDE" in standardized_df.columns
        assert "LONGITUDE" in standardized_df.columns
        assert "JULD" in standardized_df.columns

        # Check that the date column is converted to datetime
        assert str(standardized_df["JULD"].dtype) == "timestamp[ns][pyarrow]"

    def test_converter_cpr_convert(self):
        """
        Test that the CPR CSV file is correctly converted to Parquet format.
        """
        # Ensure the output directory exists
        os.makedirs(outdir_cpr_pqt, exist_ok=True)

        converter = ConverterCPR(
            db="CPR",
            db_type="BGC",
            input_path=cpr_path,
            outdir_pq=outdir_cpr_pqt,
            outdir_schema="./schemas/CPR/",
            fname_pq="test_cpr"
        )

        # Convert a sample CPR CSV file
        converter.convert(filenames="765141_v5_cpr-plankton-abundance.csv")  # Pass the filename here

        # Check that the output Parquet file exists
        output_files = glob.glob(os.path.join(outdir_cpr_pqt, "test_cpr_BGC*.parquet"))
        assert len(output_files) > 0, "No output Parquet files found"

        # Read the first Parquet file and check its contents
        df = pd.read_parquet(output_files[0])
        assert not df.empty
        assert "PLATFORM_NUMBER" in df.columns
        assert "LATITUDE" in df.columns
        assert "LONGITUDE" in df.columns
        assert "JULD" in df.columns

<<<<<<< HEAD
    def test_converter_saildrones_read_to_df(self):
        """
        Test that the Saildrone NetCDF file is correctly read into a pandas DataFrame.
        """
        # Get first available NetCDF file in the directory
        SD_files = glob.glob(os.path.join(saildrones_path, '*.nc'))
        if not SD_files:
            pytest.skip("No NetCDF files found in input directory")
        
        test_file = os.path.basename(SD_files[0])

        converter = ConverterSaildrones(
            config={
                "db": "Saildrones",
                "db_type": "BGC",
                "input_path": saildrones_path,
                "outdir_pq": outdir_saildrones_pqt,
                "outdir_schema": "./schemas/Saildrones/",
                "fname_pq": "test_saildrones"
            }
        )

        df = converter.read_to_df(filename=test_file)

        # Check that the DataFrame is not empty
        assert not df.empty

        # Check that required columns are present
        required_columns = ["PLATFORM_NUMBER", "LATITUDE", "LONGITUDE", "JULD", "PRES", "TEMP", "PSAL", "CHLA", "CDOM", "BBP700"]
        for col in required_columns:
            assert col in df.columns

    def test_converter_saildrones_standardize_data(self):
        """
        Test that the Saildrone DataFrame is correctly standardized.
        """
        converter = ConverterSaildrones(
            config={
                "db": "Saildrones",
                "db_type": "BGC",
                "input_path": saildrones_path,
                "outdir_pq": outdir_saildrones_pqt,
                "outdir_schema": "./schemas/Saildrones/",
                "fname_pq": "test_saildrones"
            }
        )

        # Get a sample NetCDF file from the input directory
        SD_files = glob.glob(os.path.join(saildrones_path, '*.nc'))
        if not SD_files:
            pytest.skip("No NetCDF files found in input directory")
        
        test_file = os.path.basename(SD_files[0])
        
        # Read the DataFrame using read_to_df
        df = converter.read_to_df(filename=test_file)

        # Check data types of key columns
        assert df.dtypes["PLATFORM_NUMBER"] == "string[pyarrow]"
        assert df.dtypes["LATITUDE"] == "float64[pyarrow]"
        assert df.dtypes["LONGITUDE"] == "float64[pyarrow]"
        assert df.dtypes["JULD"] == "timestamp[ns][pyarrow]"
        assert df.dtypes["PRES"] == "float32[pyarrow]"
        assert df.dtypes["TEMP"] == "float32[pyarrow]"
        assert df.dtypes["PSAL"] == "float32[pyarrow]"
        assert df.dtypes["DOXY"] == "float32[pyarrow]"
        assert df.dtypes["CHLA"] == "float32[pyarrow]"
        assert df.dtypes["BBP700"] == "float32[pyarrow]"
        assert df.dtypes["CDOM"] == "float32[pyarrow]"
        assert df.dtypes["DB_NAME"] == "string[pyarrow]"

    def test_converter_saildrones_convert(self):
        """
        Test that the Saildrone NetCDF file is correctly converted to Parquet format.
        """
        # Get first available NetCDF file in the directory
        SD_files = glob.glob(os.path.join(saildrones_path, '*.nc'))
        if not SD_files:
            pytest.skip("No NetCDF files found in input directory")
        
        test_file = os.path.basename(SD_files[0])

        # Ensure the output directory exists
        os.makedirs(outdir_saildrones_pqt, exist_ok=True)

        converter = ConverterSaildrones(
            config={
                "db": "Saildrones",
                "db_type": "BGC",
                "input_path": saildrones_path,
                "outdir_pq": outdir_saildrones_pqt,
                "outdir_schema": "./schemas/Saildrones/",
                "fname_pq": "test_saildrones"
            }
        )

        # Convert a sample Saildrone NetCDF file
        converter.convert(filenames=test_file)

        # Check that the output Parquet file exists
        output_files = glob.glob(os.path.join(outdir_saildrones_pqt, "test_saildrones_BGC*.parquet"))
        assert len(output_files) > 0, "No output Parquet files found"

        # Read the first Parquet file and check its contents
        df = pd.read_parquet(output_files[0])
        assert not df.empty
        assert "PLATFORM_NUMBER" in df.columns
        assert "LATITUDE" in df.columns
        assert "LONGITUDE" in df.columns
        assert "JULD" in df.columns
        assert "PRES" in df.columns
        assert "TEMP" in df.columns
        assert "PSAL" in df.columns
        assert "DOXY" in df.columns
        assert "CHLA" in df.columns
        assert "BBP700" in df.columns
        assert "CDOM" in df.columns
        assert "PRES_QC" in df.columns
        assert "TEMP_QC" in df.columns
        assert "PSAL_QC" in df.columns
        assert "DOXY_QC" in df.columns
        assert "BBP700_QC" in df.columns
        assert "CHLA_QC" in df.columns
        assert "CDOM_QC" in df.columns
=======
    def test_converter_wrap_longitude(self):
        import numpy as np

        for j in range(2):
            if j==0:
                lon_list = [-70.00, 70.00, -181.10,  181.10, 0.,  180]
                solution = [-70.00, 70.00,  178.90, -178.90, 0., -180]
            else:
                lon_list = [359,  360]
                solution = [179, -180]
            data = {
                'LATITUDE': list(np.random.rand(len(lon_list))*180-90),
                'LONGITUDE': lon_list,
                'PSAL': list(np.random.rand(len(lon_list))+1),
                'PRES': list(np.random.rand(len(lon_list))*1000),
                'TEMP': list(np.random.rand(len(lon_list))*5+15),
            }
            pdf = pd.DataFrame(data)
            ddf = dd.from_pandas(pdf, npartitions=2)
            print("input data:")
            print(pdf)

            sol_df = pdf.copy()
            sol_df["LONGITUDE"] = solution

            # we need an instance of ConverterGLODAP to access the _wrap_longitude
            # method
            config = {
                'db': 'GLODAP',
                'db_type': 'PHY',
                'input_path': "./",
                'outdir_pq': "./",
                'outdir_schema': "./",
                'fname_pq': "test",
                'add_derived_vars': True,
                'overwrite': False,
            }
            ConverterPHY = ConverterGLODAP(config)

            if j==0:
                pdf = ConverterPHY._wrap_longitude(pdf)
                ddf = ConverterPHY._wrap_longitude(ddf).compute()
            else:
                pdf = ConverterPHY._wrap_longitude(
                    pdf,
                    shift_range=True,
                )
                ddf = ConverterPHY._wrap_longitude(ddf,shift_range=True).compute()

            print("solution:")
            print(sol_df)
            print("pdf[LONGITUDE]:")
            print(pdf["LONGITUDE"])
            print("ddf[LONGITUDE]:")
            print(ddf["LONGITUDE"])
            pd.testing.assert_frame_equal(pdf, sol_df)
            pd.testing.assert_frame_equal(ddf, sol_df)
>>>>>>> 95f9fad9
<|MERGE_RESOLUTION|>--- conflicted
+++ resolved
@@ -1089,7 +1089,7 @@
         assert "LONGITUDE" in df.columns
         assert "JULD" in df.columns
 
-<<<<<<< HEAD
+
     def test_converter_saildrones_read_to_df(self):
         """
         Test that the Saildrone NetCDF file is correctly read into a pandas DataFrame.
@@ -1214,7 +1214,7 @@
         assert "BBP700_QC" in df.columns
         assert "CHLA_QC" in df.columns
         assert "CDOM_QC" in df.columns
-=======
+
     def test_converter_wrap_longitude(self):
         import numpy as np
 
@@ -1271,5 +1271,4 @@
             print("ddf[LONGITUDE]:")
             print(ddf["LONGITUDE"])
             pd.testing.assert_frame_equal(pdf, sol_df)
-            pd.testing.assert_frame_equal(ddf, sol_df)
->>>>>>> 95f9fad9
+            pd.testing.assert_frame_equal(ddf, sol_df)