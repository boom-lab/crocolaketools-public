--- conflicted
+++ resolved
@@ -33,12 +33,8 @@
     package_data={
         "crocolaketools": [
             "config/config.yaml",
-<<<<<<< HEAD
-            "config/config_cluster.yaml"
-=======
             "config/config_cluster.yaml",
             "config/generate_crocolake_symlinks.sh",
->>>>>>> a3b59eed
         ]
     }
 )