--- conflicted
+++ resolved
@@ -23,15 +23,9 @@
             'argo2argoqc_phy = scripts.argo2argoqc_phy:main',
             'argo2argoqc_bgc = scripts.argo2argoqc_bgc:main',
             'glodap2parquet = scripts.glodap2parquet:main',
-<<<<<<< HEAD
-            'spray2parquet = scripts.spray2parquet:spray2parquet',
-            'argogdac2parquet = scripts.argogdac2parquet:argogdac2parquet',
-            'download_argo_gdac = scripts.download_argo_gdac:main',
-=======
             'spray2parquet = scripts.spray2parquet:main',
             'argogdac2parquet = scripts.argogdac2parquet:argogdac2parquet',
             'merge_crocolake = scripts.merge_crocolake:main',
->>>>>>> a5fd5b77
         ],
     },
     include_packages_data=True,
